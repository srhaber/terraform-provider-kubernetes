--- conflicted
+++ resolved
@@ -354,29 +354,19 @@
 	})
 }
 
-<<<<<<< HEAD
 func TestAccKubernetesPod_with_secret_vol_items(t *testing.T) {
 	var conf api.Pod
 
 	secretName := fmt.Sprintf("tf-acc-test-%s", acctest.RandStringFromCharSet(10, acctest.CharSetAlphaNum))
 	podName := fmt.Sprintf("tf-acc-test-%s", acctest.RandStringFromCharSet(10, acctest.CharSetAlphaNum))
 	imageName := "nginx:1.7.9"
-=======
-func TestAccKubernetesPod_with_nodeSelector(t *testing.T) {
-	var conf api.Pod
-
-	podName := fmt.Sprintf("tf-acc-test-%s", acctest.RandStringFromCharSet(10, acctest.CharSetAlphaNum))
-	imageName := "nginx:1.7.9"
-	region := os.Getenv("GOOGLE_REGION")
->>>>>>> 47228063
-
-	resource.Test(t, resource.TestCase{
-		PreCheck:     func() { testAccPreCheck(t) },
-		Providers:    testAccProviders,
-		CheckDestroy: testAccCheckKubernetesPodDestroy,
-		Steps: []resource.TestStep{
-			{
-<<<<<<< HEAD
+  
+	resource.Test(t, resource.TestCase{
+		PreCheck:     func() { testAccPreCheck(t) },
+		Providers:    testAccProviders,
+		CheckDestroy: testAccCheckKubernetesPodDestroy,
+		Steps: []resource.TestStep{
+			{
 				Config: testAccKubernetesPodConfigWithSecretItemsVolume(secretName, podName, imageName),
 				Check: resource.ComposeAggregateTestCheckFunc(
 					testAccCheckKubernetesPodExists("kubernetes_pod.test", &conf),
@@ -384,14 +374,31 @@
 					resource.TestCheckResourceAttr("kubernetes_pod.test", "spec.0.volume.0.secret.0.items.#", "1"),
 					resource.TestCheckResourceAttr("kubernetes_pod.test", "spec.0.volume.0.secret.0.items.0.key", "one"),
 					resource.TestCheckResourceAttr("kubernetes_pod.test", "spec.0.volume.0.secret.0.items.0.path", "path/to/one"),
-=======
+				),
+			},
+		},
+	})
+}
+
+func TestAccKubernetesPod_with_nodeSelector(t *testing.T) {
+	var conf api.Pod
+
+	podName := fmt.Sprintf("tf-acc-test-%s", acctest.RandStringFromCharSet(10, acctest.CharSetAlphaNum))
+	imageName := "nginx:1.7.9"
+	region := os.Getenv("GOOGLE_REGION")
+  
+	resource.Test(t, resource.TestCase{
+		PreCheck:     func() { testAccPreCheck(t) },
+		Providers:    testAccProviders,
+		CheckDestroy: testAccCheckKubernetesPodDestroy,
+		Steps: []resource.TestStep{
+			{
 				Config: testAccKubernetesPodConfigNodeSelector(podName, imageName, region),
 				Check: resource.ComposeAggregateTestCheckFunc(
 					testAccCheckKubernetesPodExists("kubernetes_pod.test", &conf),
 					resource.TestCheckResourceAttr("kubernetes_pod.test", "spec.0.container.0.image", imageName),
 					resource.TestCheckResourceAttr("kubernetes_pod.test", "spec.0.node_selector.%", "1"),
 					resource.TestCheckResourceAttr("kubernetes_pod.test", "spec.0.node_selector.failure-domain.beta.kubernetes.io/region", region),
->>>>>>> 47228063
 				),
 			},
 		},
